import re
import os, sys
sys.path.append(os.path.dirname(os.path.dirname(os.path.abspath(__file__))))
from st_components.imports_and_utils import ask_gpt
import config
import streamlit as st

def update_config(key, value):
    with open('config.py', 'r', encoding='utf-8') as f:
        content = f.read()
    
    pattern = rf"^{re.escape(key)}\s*=.*$"
    replacement = f"{key} = {repr(value)}"
    new_content = re.sub(pattern, replacement, content, flags=re.MULTILINE)

    with open('config.py', 'w', encoding='utf-8') as f:
        f.write(new_content)
    
def page_setting():
    changes = {}  # 用于存储所有更改

    st.header("LLM 配置")
    
    api_key = st.text_input("API_KEU", value=config.API_KEY)
    whisper_api_key = st.text_input("WHISPER_API_KEY(纯 AZ 渠道)", value=config.WHISPER_API_KEY)
    base_url = st.text_input("BASE_URL", value=config.BASE_URL)
    models = st.text_input("MODEL", value=','.join(config.MODEL))
    
    if api_key != config.API_KEY:
        changes["API_KEY"] = api_key
    if whisper_api_key != config.WHISPER_API_KEY:
        changes["WHISPER_API_KEY"] = whisper_api_key
    if base_url != config.BASE_URL:
        changes["BASE_URL"] = base_url
    if models.split(',') != config.MODEL:
        changes["MODEL"] = models.split(',')
    
    st.header("字幕设置")
    target_language = st.text_input("翻译目标语言:", value=config.TARGET_LANGUAGE)
    if target_language != config.TARGET_LANGUAGE:
        changes["TARGET_LANGUAGE"] = target_language
    st.write("每行字幕最大字符数：")
    cols_sub = st.columns(2)
    with cols_sub[0]:
        max_src_length = st.number_input("原字幕:", value=config.MAX_SRC_LENGTH)
        if max_src_length != config.MAX_SRC_LENGTH:
            changes["MAX_SRC_LENGTH"] = int(max_src_length)
    
    with cols_sub[1]:
        max_target_language_length = st.number_input("翻译字幕:", value=config.MAX_TARGET_LANGUAGE_LENGTH)
        if max_target_language_length != config.MAX_TARGET_LANGUAGE_LENGTH:
            changes["MAX_TARGET_LANGUAGE_LENGTH"] = int(max_target_language_length)

    resolution_options = {
        "1080p": "1920x1080",
        "480p": "854x480"
    }
    selected_resolution = st.selectbox("压制视频分辨率:", options=list(resolution_options.keys()), index=list(resolution_options.values()).index(config.RESOLUTIOM))
    resolution = resolution_options[selected_resolution]
    if resolution != config.RESOLUTIOM:
        changes["RESOLUTIOM"] = resolution

<<<<<<< HEAD
    #! 配音功能仍在开发中，暂已停用，感谢理解！
    # st.header("SoVITS 角色配置")
    # dubbing_character = st.text_input("配音角色:", value=config.DUBBNING_CHARACTER)
    # if dubbing_character != config.DUBBNING_CHARACTER:
    #     changes["DUBBNING_CHARACTER"] = dubbing_character
=======
    st.header("SoVITS 角色配置")
    dubbing_character = st.text_input("配音角色:", value=config.DUBBING_CHARACTER)
    if dubbing_character != config.DUBBING_CHARACTER:
        changes["DUBBING_CHARACTER"] = dubbing_character
>>>>>>> 0bb99dff
    
    if changes:
        st.toast("记得点击下方的'保存设置'按钮", icon="🔔")
    
    st.markdown("")
    cols_save = st.columns(2)
    with cols_save[0]:
        if st.button("保    存", use_container_width = True):
            for key, value in changes.items():
                update_config(key, value)
            st.toast("设置已更新", icon="✅")
            changes.clear()  # 清空更改字典
    with cols_save[1]:
        if st.button("验    证",use_container_width = True):
            st.toast("正在尝试访问...", icon="🔄")
            try:
                response = ask_gpt("this is a test, response 'code':'200' in json format.", model=config.MODEL[0], response_json=True)
                if response.get('code') == '200':
                    st.toast("验证成功", icon="✅")
                else:
                    st.toast("验证失败, 请检查 API_KEY 和 BASE_URL 是否正确", icon="❌")
            except Exception as e:
                st.toast(f"访问失败 {e}", icon="❌")<|MERGE_RESOLUTION|>--- conflicted
+++ resolved
@@ -60,18 +60,12 @@
     if resolution != config.RESOLUTIOM:
         changes["RESOLUTIOM"] = resolution
 
-<<<<<<< HEAD
+
     #! 配音功能仍在开发中，暂已停用，感谢理解！
     # st.header("SoVITS 角色配置")
     # dubbing_character = st.text_input("配音角色:", value=config.DUBBNING_CHARACTER)
     # if dubbing_character != config.DUBBNING_CHARACTER:
     #     changes["DUBBNING_CHARACTER"] = dubbing_character
-=======
-    st.header("SoVITS 角色配置")
-    dubbing_character = st.text_input("配音角色:", value=config.DUBBING_CHARACTER)
-    if dubbing_character != config.DUBBING_CHARACTER:
-        changes["DUBBING_CHARACTER"] = dubbing_character
->>>>>>> 0bb99dff
     
     if changes:
         st.toast("记得点击下方的'保存设置'按钮", icon="🔔")
